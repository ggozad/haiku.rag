# Changelog
## [Unreleased]

<<<<<<< HEAD
### Added

- **Read-Only Mode**: Global `--read-only` CLI flag for safe database access without modifications
  - Blocks all write operations at the Store layer
  - Skips database upgrades and settings saves on open
  - Excludes write tools (`add_document_*`, `delete_document`) from MCP server
  - Disables file monitor with warning when `--read-only` is used with `serve --monitor`
=======
### Fixed

- **File Monitor Path Validation**: Monitor now validates directories exist before watching ([#204](https://github.com/ggozad/haiku.rag/issues/204))
  - Provides clear error message pointing to `haiku.rag.yaml` configuration
  - Prevents cryptic `FileNotFoundError: No path was found` from watchfiles
- **Docker Documentation**: Improved Docker setup instructions
  - Added volume mount examples for config file and documents directory
  - Clarified that `monitor.directories` must use container paths, not host paths
>>>>>>> 30f6bac3

## [0.21.0] - 2025-12-18

### Added

- **Interactive Research Mode**: Human-in-the-loop research using graph-based decision nodes
  - `haiku-rag research --interactive` starts conversational CLI chat
  - Natural language interpretation for user commands (search, modify questions, synthesize)
  - Chat with assistant before starting research, and during decision points
  - Review collected answers and pending questions at each decision point
  - Add, remove, or modify sub-questions through natural conversation
  - New `human_decide` graph node emits AG-UI tool calls (`TOOL_CALL_START/ARGS/END`) for frontend integration
  - New `emit_tool_call_start()`, `emit_tool_call_args()`, `emit_tool_call_end()` AG-UI event helpers
  - New `AGUIEmitter.emit()` method for direct event emission
- **AG-UI Research Example**: Human-in-the-loop research with client-side tool calling
  - Frontend handles `human_decision` tool calls via AG-UI `TOOL_CALL_*` events
  - Tool results sent directly to backend `/v1/research/stream` endpoint
  - Backend queues decisions and continues the research graph
- **HotpotQA Evaluation**: Added HotpotQA dataset adapter for multi-hop QA benchmarks
  - Extracts unique documents from validation set context paragraphs
  - Uses MAP for retrieval evaluation (multiple supporting documents per question)
  - Run with `evaluations hotpotqa`
- **Plain Text Format**: Added `format="plain"` for text conversion
  - Use when content is plain text without markdown/HTML structure
  - Falls back gracefully when docling cannot detect markdown format in content
  - Supported in `create_document()`, `convert()`, and all converter classes

### Changed

- **AG-UI Events**: Replaced custom event classes with `ag_ui.core` types
  - Removed `haiku.rag.graph.agui.events` module
  - Event factory functions (`emit_*`) now wrap official `ag_ui.core` event classes
- **Chunker Sets Order**: Chunkers now set `chunk.order` directly
- **Unified Research Graph**: Simplified and unified research and deep QA into a single configurable graph
  - Removed `analyze_insights` node - graph now flows directly from `collect_answers` to `decide`
  - Simplified `EvaluationResult` to: `is_sufficient`, `confidence_score`, `reasoning`, `new_questions`
  - Simplified `ResearchContext` - removed insight/gap tracking methods
  - `ask --deep` now uses research graph with `max_iterations=2`, `confidence_threshold=0.0`
  - `ask --deep` output now shows executive summary, key findings, and sources
  - Added `include_plan` parameter to `build_research_graph()` for plan-less execution
  - Added `max_iterations` and `confidence_threshold` overrides to `ResearchState.from_config()`
- **Improved Synthesis Prompt**: Updated synthesis agent prompt to produce direct answers
  - Executive summary now directly answers the question instead of describing the report
  - Added explicit examples of good vs bad output style
- **Evaluations Vacuum Strategy**: `populate_db` now uses periodic vacuum to prevent disk exhaustion with large datasets
  - Disables auto_vacuum during population, vacuums every N documents with retention=0
  - New `--vacuum-interval` CLI option (default: 100) to control vacuum frequency
  - Prevents disk space issues when building databases with thousands of documents (e.g., HotpotQA)
- **Benchmarks Documentation**: Restructured benchmarks.md for clarity
  - Added dedicated Methodology section explaining MRR, MAP, and QA Accuracy metrics
  - Organized results by dataset with retrieval and QA subsections

### Removed

- **Deep QA Graph**: Removed `haiku.rag.graph.deep_qa` module entirely
  - Use `build_research_graph()` with appropriate parameters instead
  - `ask --deep` CLI command now uses research graph internally
- **Insight/Gap Tracking**: Removed over-engineered insight and gap tracking from research graph
  - Removed `InsightRecord`, `GapRecord`, `InsightAnalysis`, `InsightStatus`, `GapSeverity` models
  - Removed `format_analysis_for_prompt()` helper
  - Removed `INSIGHT_AGENT_PROMPT` from prompts

## [0.20.2] - 2025-12-12

### Fixed

- **LLM Schema Compliance**: Improved prompts to prevent LLMs from returning objects instead of plain strings for `list[str]` fields
  - All graph prompts now explicitly state that list fields must contain plain strings only
  - Added missing `query` and `confidence` fields to search agent output format documentation
  - Fixes validation errors with less capable models that ignore JSON schema constraints
- **AG-UI Frontend Types**: Fixed TypeScript interfaces in ag-ui-research example to match backend Python models
  - `EvaluationResult`: `confidence` → `confidence_score`, `should_continue` → `is_sufficient`, `gaps_identified` → `gaps`, `follow_up_questions` → `new_questions`, added `key_insights`
  - `ResearchReport`: `question` → `title`, `summary` → `executive_summary`, `findings` → `main_findings`, removed `insights_used`/`methodology`, added `limitations`/`recommendations`/`sources_summary`
  - Updated Final Report UI to display new fields (Recommendations, Limitations, Sources)
- **Citation Formatting**: Citations in CLI now render properly with Rich panels
  - Content is rendered as markdown with proper code block formatting
  - No longer truncates or flattens newlines in citation content

## [0.20.1] - 2025-12-11

### Added

- **Search Filter for Graphs**: Research and Deep QA graphs now support `search_filter` parameter to restrict searches to specific documents
  - Set `state.search_filter` to a SQL WHERE clause (e.g., `"id IN ('doc1', 'doc2')"`) before running the graph
  - Enables document-scoped research workflows
  - CLI: `haiku-rag research "question" --filter "uri LIKE '%paper%'"`
  - CLI: `haiku-rag ask "question" --filter "title = 'My Doc'"`
  - Python: `client.ask(question, filter="...")` and `agent.answer(question, filter="...")`
- **AG-UI Research Example**: Added bidirectional state demonstration with document filter
  - New `/api/documents` endpoint to list available documents
  - Frontend document selector component with search and multi-select
  - Demonstrates client-to-server state flow via AG-UI protocol
- **Inspector Info Modal**: New `i` keyboard shortcut opens a modal displaying database information

### Changed

- **Inspector Lazy Loading**: Chunks panel now loads chunks in batches of 50 with infinite scroll
  - Fixes unresponsive UI when viewing documents with large numbers of chunks
  - New `ChunkRepository.get_by_document_id()` pagination with `limit` and `offset` parameters
  - New `ChunkRepository.count_by_document_id()` method

## [0.20.0] - 2025-12-10

### Added

- **DoclingDocument Storage**: Full DoclingDocument JSON is now stored with each document, enabling rich context and visual grounding
  - Documents store the complete DoclingDocument structure (JSON) and schema version
  - Chunks store metadata with JSON pointer references (`doc_item_refs`), semantic labels, section headings, and page numbers
  - New `ChunkMetadata` model for structured chunk provenance: `doc_item_refs`, `headings`, `labels`, `page_numbers`
  - `Document.get_docling_document()` method to parse stored DoclingDocument
  - `ChunkMetadata.resolve_doc_items()` to resolve JSON pointer refs to actual DocItem objects
  - `ChunkMetadata.resolve_bounding_boxes()` for visual grounding with page coordinates
  - LRU cache (100 documents) for parsed DoclingDocument objects to avoid repeated JSON parsing
- **Enhanced Search Results**: `search()` and `expand_context()` now return full provenance information
  - `SearchResult` includes `page_numbers`, `headings`, `labels`, and `doc_item_refs`
  - QA and research agents use provenance for better citations (page numbers, section headings)
- **Type-Aware Context Expansion**: `expand_context()` now uses document structure for intelligent expansion
  - Structural content (tables, code blocks, lists) expands to complete structures regardless of chunking
  - Text content uses radius-based expansion via `text_context_radius` setting
  - `max_context_items` and `max_context_chars` settings control expansion limits
  - `SearchResult.format_for_agent()` method formats expanded results with metadata for LLM consumption
- **Visual Grounding**: View page images with highlighted bounding boxes for chunks
  - Inspector modal with keyboard navigation between pages
  - CLI command: `haiku-rag visualize <chunk_id>`
  - Requires `textual-image` dependency and terminal with image support
- **Processing Primitives**: New methods for custom document processing pipelines
  - `convert()` - Convert files, URLs, or text to DoclingDocument
  - `chunk()` - Chunk a DoclingDocument into Chunk objects
  - `contextualize()` - Prepend section headings to chunk content for embedding
  - `embed_chunks()` - Generate embeddings for chunks
- **New `import_document()` Method**: Import pre-processed documents with custom chunks
  - Accepts `DoclingDocument` directly for rich metadata (visual grounding, page numbers)
  - Use when document conversion, chunking, or embedding were done externally
  - Chunks without embeddings are automatically embedded
- **Automatic Chunk Embedding**: `import_document()` and `update_document()` automatically embed chunks that don't have embeddings
  - Pass chunks with or without embeddings - missing embeddings are generated
  - Chunks with pre-computed embeddings are stored as-is
- **Format Parameter for Text Conversion**: New `format` parameter for `convert()` and `create_document()` to specify content type
  - Supports `"md"` (default) for markdown and `"html"` for HTML content
  - HTML format preserves document structure (headings, lists, sections) in DoclingDocument
  - Enables proper parsing of HTML content that was previously treated as plain text
- **Inspector Context Modal**: Press `c` in the inspector to view expanded context for the selected chunk
- **Auto-Vacuum Configuration**: New `storage.auto_vacuum` setting to control automatic vacuuming behavior
  - When `true` (default), vacuum runs automatically after document create/update operations and rebuilds
  - When `false`, vacuum only runs via explicit `haiku-rag vacuum` command
  - Disabling can help avoid potential crashes in high-concurrency scenarios due to LanceDB race conditions

### Changed

- **BREAKING: `create_document()` API**: Removed `chunks` parameter
  - `create_document()` now always processes content (converts, chunks, embeds)
  - Use `import_document()` for pre-processed documents with custom chunks
- **BREAKING: `update_document()` API**: Unified with `update_document_fields()`
  - Old: `update_document(document)` - pass modified Document object
  - New: `update_document(document_id, content=, metadata=, chunks=, title=, docling_document=)`
  - `content` and `docling_document` are mutually exclusive
- **BREAKING: Chunker Interface**: `DocumentChunker.chunk()` now returns `list[Chunk]` instead of `list[str]`
  - Chunks include structured metadata (doc_item_refs, labels, headings, page_numbers)
- **Search Config**: New settings in `search` section for search behavior and context expansion
  - `search.limit` - Default number of search results (default: 5). Used by CLI, MCP server, and API when no limit specified
  - `search.context_radius` - DocItems before/after to include for text content expansion (default: 0)
  - `search.max_context_items` - Maximum items in expanded context (default: 10)
  - `search.max_context_chars` - Maximum characters in expanded context (default: 10000)
- **Rebuild Performance**: Batched database writes during `rebuild` command reduce LanceDB versions by ~98%
  - All rebuild modes (FULL, RECHUNK, EMBED_ONLY) now batch writes across documents
  - Eliminates redundant per-document chunk deletions and vacuum calls
  - Significantly reduces storage overhead and improves rebuild speed for large databases
- **Embedding Architecture**: Moved embedding generation from `ChunkRepository` to client layer
  - Repository is now a pure persistence layer
  - Client handles embedding via `_ensure_chunks_embedded()`
- **Chunk Text Storage**: Chunks store raw text; headings prepended only at embedding time
  - Stored chunk content stays clean without duplicate heading prefixes
  - Local and serve chunkers now produce identical output
- **Citation Models**: Introduced `RawSearchAnswer` for LLM output, `SearchAnswer` with resolved citations
- **Page Image Generation**: Always enabled for local docling converter (required for visual grounding)
- **Download Models Progress**: `haiku-rag download-models` now shows real-time progress with Rich progress bars for Ollama model downloads

### Removed

- **BREAKING: `markdown_preprocessor` Config Option**: Use processing primitives (`convert()`, `chunk()`, `embed_chunks()`) for custom pipelines
- **`update_document_fields()`**: Merged into `update_document()`

### Migration

This release requires a database rebuild to populate the new DoclingDocument fields:

```bash
haiku-rag rebuild
```

Existing documents without DoclingDocument data will work but won't have provenance information.

## [0.19.6] - 2025-12-03

### Changed

- **BREAKING: Explicit Database Creation**: Databases must now be explicitly created before use
  - New `haiku-rag init` command creates a new empty database
  - Python API: `HaikuRAG(path, create=True)` to create database programmatically
  - Operations on non-existent databases raise `FileNotFoundError`
- **BREAKING: Embeddings Configuration**: Restructured to nested `EmbeddingModelConfig`
  - Config path changed from `embeddings.{provider, model, vector_dim}` to `embeddings.model.{provider, name, vector_dim}`
  - Automatic migration upgrades existing databases to new format
- **Database Migrations**: Always run when opening an existing database

## [0.19.5] - 2025-12-01

### Changed

- **Rebuild Performance**: Optimized `rebuild --embed-only` to use batch updates via LanceDB's `merge_insert` instead of individual chunk updates, and skip chunks with unchanged embeddings

## [0.19.4] - 2025-11-28

### Added

- **Rebuild Modes**: New options for `rebuild` command to control what gets rebuilt
  - `--embed-only`: Only regenerate embeddings, keeping existing chunks (fastest option when changing embedding model)
  - `--rechunk`: Re-chunk from existing document content without accessing source files
  - Default (no flag): Full rebuild with source file re-conversion
  - Python API: `rebuild_database(mode=RebuildMode.EMBED_ONLY | RECHUNK | FULL)`

## [0.19.3] - 2025-11-27

### Changed

- **Async Chunker**: `DoclingServeChunker` now uses `httpx.AsyncClient` instead of sync `requests`

### Fixed

- **OCR Options**: Fixed `DoclingLocalConverter` using base `OcrOptions` class which docling's OCR factory doesn't recognize. Now uses `OcrAutoOptions` for automatic OCR engine selection.
- **Dependencies**: Added `opencv-python-headless` to the `docling` optional dependency for table structure detection.

## [0.19.2] - 2025-11-27

### Changed

- **Async Converters**: Made document converters fully async
  - `BaseConverter.convert_file()` and `convert_text()` are now async methods
  - `DoclingLocalConverter` wraps blocking Docling operations with `asyncio.to_thread()`
  - `DoclingServeConverter` now uses `httpx.AsyncClient` instead of sync `requests`
- **Async Model Prefetch**: `prefetch_models()` is now async
  - Uses `httpx.AsyncClient` for Ollama model pulls
  - Wraps blocking Docling and HuggingFace downloads with `asyncio.to_thread()`

## [0.19.1] - 2025-11-26

### Added

- **LM Studio Provider**: Added support for LM Studio as a provider for embeddings and QA/research models
  - Configure with `provider: lm_studio` in embeddings, QA, or research model settings
  - Supports thinking control for reasoning models (gpt-oss, etc.)
  - Default base URL: `http://localhost:1234`

### Fixed

- **Configuration**: Fixed `init-config` command generating invalid configuration files (#165)
  - Refactored `generate_default_config()` to use Pydantic model serialization instead of manual dict construction
  - Updated `qa`, `research`, and `reranking` sections to use new `ModelConfig` structure

## [0.19.0] - 2025-11-25

### Added

- **Model Customization**: Added support for per-model configuration settings
  - New `enable_thinking` parameter to control reasoning behavior (true/false/None)
  - Support for `temperature` and `max_tokens` settings on QA and research models
  - All settings apply to any provider that supports them
- **Database Inspector**: New `inspect` CLI command launches interactive TUI for browsing documents and chunks & searching
- **Evaluations**: Added `evaluations` CLI script for running benchmarks (replaces `python -m evaluations.benchmark`)
- **Evaluations**: Added `--db` option to override evaluation database path
  - Default database location moved to haiku.rag data directory:
    - macOS: `~/Library/Application Support/haiku.rag/evaluations/dbs/`
    - Linux: `~/.local/share/haiku.rag/evaluations/dbs/`
    - Windows: `C:/Users/<USER>/AppData/Roaming/haiku.rag/evaluations/dbs/`
  - Previously stored in `evaluations/data/` within the repository
- **Evaluations**: Added comprehensive experiment metadata tracking for better reproducibility
  - Records dataset name, test case count, and all model configurations
  - Tracks embedder settings: provider, model, and vector dimensions
  - Tracks QA model: provider and model name
  - Tracks judge model: provider and model name for LLM evaluation
  - Tracks processing parameters: `chunk_size` and `context_chunk_radius`
  - Tracks retrieval configuration: `retrieval_limit` for number of chunks retrieved
  - Tracks reranking configuration: `rerank_provider` and `rerank_model`
  - Enables comparison of evaluation runs with different configurations in Logfire
- **Evaluations**: Refactored retrieval evaluation to use pydantic-ai experiment framework
  - New `evaluators` module with `MRREvaluator` (Mean Reciprocal Rank) and `MAPEvaluator` (Mean Average Precision)
  - Retrieval benchmarks now use `Dataset.evaluate()` with full Logfire experiment tracking
  - Dataset specifications now declare their retrieval evaluator (MRR for RepliQA, MAP for Wix)
  - Replaced Recall@K and Success@K with industry-standard MRR and MAP metrics
  - Unified evaluation framework for both retrieval and QA benchmarks
- **AG-UI Events**: Enhanced ActivitySnapshot events with richer structured data
  - Added `stepName` field to identify which graph node emitted each activity
  - Added structured fields to activity content while preserving backward-compatible `message` field:
    - **Planning**: `sub_questions` - list of sub-question strings
    - **Searching**: `query` - the search query, `confidence` - answer confidence (on success), `error` - error message (on failure)
    - **Analyzing** (research): `insights` - list of insight objects, `gaps` - list of gap objects, `resolved_gaps` - list of resolved gap strings
    - **Evaluating** (research): `confidence` - confidence score, `is_sufficient` - sufficiency flag
    - **Evaluating** (deep QA): `is_sufficient` - sufficiency flag, `iterations` - iteration count

### Changed

- **Evaluations**: Renamed `--qa-limit` CLI parameter to `--limit`, now applies to both retrieval and QA benchmarks
- **Evaluations**: Retrieval evaluator selection moved from runtime logic to dataset configuration

## [0.18.0] - 2025-11-21

### Added

- **Manual Vector Indexing**: New `create-index` CLI command for explicit vector index creation
  - Creates IVF_PQ indexes
  - Requires minimum 256 chunks (LanceDB training data requirement)
  - New `search.vector_index_metric` config option: `cosine` (default), `l2`, or `dot`
  - New `search.vector_refine_factor` config option (default: 30) for accuracy/speed tradeoff
  - Indexes not created automatically during ingestion to avoid performance degradation
  - Manual rebuilding required after adding significant new data
- **Enhanced Info Command**: `haiku-rag info` now shows storage sizes and vector index statistics
  - Displays storage size for documents and chunks tables in human-readable format
  - Shows vector index status (exists/not created)
  - Shows indexed and unindexed chunk counts for monitoring index staleness

### Changed

- **BREAKING: Default Embedding Model**: Changed default embedding model from `qwen3-embedding` to `qwen3-embedding:4b` with vector dimension 2560 (previously 4096)
  - New installations will use the smaller, more efficient 4B parameter model by default
  - **Action required**: Existing databases created with the old default will be incompatible. Users must either:
    - Explicitly set `embeddings.model: "qwen3-embedding"` and `embeddings.vector_dim: 4096` in their config to maintain compatibility with existing databases
    - Or run `haiku-rag rebuild` to re-embed all documents with the new default
  - This change provides better performance for most use cases while reducing resource requirements
- **Evaluations**: Improved evaluation dataset naming and simplified evaluator configuration
  - `EvalDataset` now accepts dataset name for better organization in Logfire
  - Added `--name` CLI parameter to override evaluation run names
  - Removed `IsInstance` evaluator, using only `LLMJudge` for QA evaluation
- **Search Accuracy**: Applied `refine_factor` to vector and hybrid searches for improved accuracy
  - Retrieves `refine_factor * limit` candidates and re-ranks in memory
  - Higher values increase accuracy but slow down queries

### Fixed

- **AG-UI Activity Events**: Activity events now correctly use structured dict content instead of strings
- **Graph Configuration**: Graph builder functions now properly accept and use non-global config (#149)
  - `build_research_graph()` and `build_deep_qa_graph()` now pass config to all agents and model creation
  - `get_model()` utility function accepts `config` parameter (defaults to global Config)
  - Allows creating multiple graphs with different configurations in the same application


## [0.17.2] - 2025-11-19

### Added

- **Document Update API**: New `update_document_fields()` method for partial document updates
  - Update individual fields (content, metadata, title, chunks) without fetching full document
  - Support for custom chunks or auto-generation from content

### Changed

- **Chunk Creation**: `ChunkRepository.create()` now accepts both single chunks and lists for batch insertion
  - Batch insertion reduces LanceDB version creation when adding multiple chunks with custom chunks
  - Batch embedding generation for improved performance with multiple chunks
- Updated core dependencies

## [0.17.1] - 2025-11-18

### Added

- **Conversion Options**: Fine-grained control over document conversion for both local and remote converters
  - New `conversion_options` config section in `ProcessingConfig`
  - OCR settings: `do_ocr`, `force_ocr`, `ocr_lang` for controlling OCR behavior
  - Table extraction: `do_table_structure`, `table_mode` (fast/accurate), `table_cell_matching`
  - Image settings: `images_scale` to control image resolution
  - Options work identically with both `docling-local` and `docling-serve` converters

### Changed

- Increase reranking candidate retrieval multiplier from 3x to 10x for improved result quality
- **Docker Images**: Main `haiku.rag` image no longer automatically built and published
- **Conversion Options**: Removed the legacy `pdf_backend` setting; docling now chooses the optimal backend automatically

## [0.17.0] - 2025-11-17

### Added

- **Remote Processing**: Support for docling-serve as remote document processing and chunking service
  - New `converter` config option: `docling-local` (default) or `docling-serve`
  - New `chunker` config option: `docling-local` (default) or `docling-serve`
  - New `providers.docling_serve` config section with `base_url`, `api_key`, and `timeout`
  - Comprehensive error handling for connection, timeout, and authentication issues
- **Chunking Strategies**: Support for both hybrid and hierarchical chunking
  - New `chunker_type` config option: `hybrid` (default) or `hierarchical`
  - Hybrid chunking: Structure-aware splitting that respects document boundaries
  - Hierarchical chunking: Preserves document hierarchy for nested documents
- **Table Serialization Control**: Configurable table representation in chunks
  - New `chunking_use_markdown_tables` config option (default: `false`)
  - `false`: Tables serialized as narrative text ("Value A, Column 2 = Value B")
  - `true`: Tables preserved as markdown format with structure
- **Chunking Configuration**: Additional chunking control options
  - New `chunking_merge_peers` config option (default: `true`) to merge undersized successive chunks
- **Docker Images**: Two Docker images for different deployment scenarios
  - `haiku.rag`: Full image with all dependencies for self-contained deployments
  - `haiku.rag-slim`: Minimal image designed for use with external docling-serve
  - Multi-platform support (linux/amd64, linux/arm64)
  - Docker Compose examples with docling-serve integration
  - Automated CI/CD workflows for both images
  - Build script (`scripts/build-docker-images.sh`) for local multi-platform builds

### Changed

- **BREAKING: Chunking Tokenizer**: Switched from tiktoken to HuggingFace tokenizers for consistency with docling-serve
  - Default tokenizer changed from tiktoken "gpt-4o" to "Qwen/Qwen3-Embedding-0.6B"
  - New `chunking_tokenizer` config option in `ProcessingConfig` for customization
  - `download-models` CLI command now also downloads the configured HuggingFace tokenizer
- **Docker Examples**: Updated examples to demonstrate remote processing
  - `examples/docker` now uses slim image with docling-serve
  - `examples/ag-ui-research` backend uses slim image with docling-serve
  - Configuration examples include remote processing setup

## [0.16.1] - 2025-11-14

### Changed

- **Evaluations**: Refactored QA benchmark to run entire dataset as single evaluation for better Logfire experiment tracking
- **Evaluations**: Added `.env` file loading support via `python-dotenv` dependency

## [0.16.0] - 2025-11-13

### Added

- **AG-UI Protocol Support**: Full AG-UI (Agent-UI) protocol implementation for graph execution with event streaming
  - New `AGUIEmitter` class for emitting AG-UI events from graphs
  - Support for all AG-UI event types: lifecycle events (`RUN_STARTED`, `RUN_FINISHED`, `RUN_ERROR`), step events (`STEP_STARTED`, `STEP_FINISHED`), state updates (`STATE_SNAPSHOT`, `STATE_DELTA`), activity narration (`ACTIVITY_SNAPSHOT`), and text messages (`TEXT_MESSAGE_CHUNK`)
  - `AGUIConsoleRenderer` for rendering AG-UI event streams to terminal with Rich formatting
  - `stream_graph()` utility function for executing graphs with AG-UI event emission
  - State diff computation for efficient state synchronization
  - **Delta State Updates**: AG-UI emitter now supports incremental state updates via JSON Patch operations (`STATE_DELTA` events) to reduce bandwidth, configurable via `use_deltas` parameter (enabled by default)
- **AG-UI Server**: Starlette-based HTTP server for serving graphs via AG-UI protocol
  - Server-Sent Events (SSE) streaming endpoint at `/v1/agent/stream`
  - Health check endpoint at `/health`
  - Full CORS support configurable via `agui` config section
  - `create_agui_server()` function for programmatic server creation
- **Deep QA AG-UI Support**: Deep QA graph now fully supports AG-UI event streaming
  - Integration with `AGUIEmitter` for progress tracking
  - Step-by-step execution visibility via AG-UI events
- **CLI AG-UI Flag**: New `--agui` flag for `serve` command to start AG-UI server
- **Graph Module**: New unified `haiku.rag.graph` module containing all graph-related functionality
- **Common Graph Nodes**: New factory functions (`create_plan_node`, `create_search_node`) in `haiku.rag.graph.common.nodes` for reusable graph components
- **AG-UI Research Example**: New full-stack example (`examples/ag-ui-research`) demonstrating agent+graph architecture with CopilotKit frontend
  - Pydantic AI agent with research tool that invokes the research graph
  - Custom AG-UI streaming endpoint with anyio memory streams
  - React/Next.js frontend with split-pane UI showing live research state
  - Real-time progress tracking of questions, answers, insights, and gaps
  - Docker Compose setup for easy local development

### Changed

- **Vacuum Retention**: Default `vacuum_retention_seconds` increased from 60 seconds to 86400 seconds (1 day) for better version retention in typical workflows
- **BREAKING**: Major refactoring of graph-related code into unified `haiku.rag.graph` module structure:
  - `haiku.rag.research` → `haiku.rag.graph.research`
  - `haiku.rag.qa.deep` → `haiku.rag.graph.deep_qa`
  - `haiku.rag.agui` → `haiku.rag.graph.agui`
  - `haiku.rag.graph_common` → `haiku.rag.graph.common`
- **BREAKING**: Research and Deep QA graphs now use AG-UI event protocol instead of direct console logging
  - Removed `console` and `stream` parameters from graph dependencies
  - All progress updates now emit through `AGUIEmitter`
- **BREAKING**: `ResearchState` converted from dataclass to Pydantic `BaseModel` for JSON serialization and AG-UI compatibility
- Research and Deep QA graphs now emit detailed execution events for better observability
- CLI research command now uses AG-UI event rendering for `--verbose` output
- Improved graph execution visibility with step-by-step progress tracking
- Updated all documentation to reflect new import paths and AG-UI usage
- Updated examples (ag-ui-research, a2a-server) to use new import paths

### Fixed

- **Document Creation**: Optimized `create_document` to skip unnecessary DoclingDocument conversion when chunks are pre-provided
- **FileReader**: Error messages now include both original exception details and file path for easier debugging
- **Database Auto-creation**: Read operations (search, list, get, ask, research) no longer auto-create empty databases. Write operations (add, add-src, delete, rebuild) still create the database as needed. This prevents the confusing scenario where a search query creates an empty database. Fixes issue #137.

### Removed

- **BREAKING**: Removed `disable_autocreate` config option - the behavior is now automatic based on operation type
- **BREAKING**: Removed legacy `ResearchStream` and `ResearchStreamEvent` classes (replaced by AG-UI event protocol)

## [0.15.0] - 2025-11-07

### Added

- **File Monitor**: Orphan deletion feature - automatically removes documents from database when source files are deleted (enabled via `monitor.delete_orphans` config option, default: false)

### Changed

- **Configuration**: All CLI commands now properly support `--config` parameter for specifying custom configuration files
- Configuration loading consolidated across CLI, app, and client with consistent resolution order
- `HaikuRAGApp` and MCP server now accept `config` parameter for programmatic configuration
- Updated CLI documentation to clarify global vs per-command options
- **BREAKING**: Standardized configuration filename to `haiku.rag.yaml` in user directories (was incorrectly using `config.yaml`). Users with existing `config.yaml` in their user directory will need to rename it to `haiku.rag.yaml`

### Fixed

- **File Monitor**: Fixed incorrect "Updated document" logging for unchanged files - monitor now properly skips files when MD5 hash hasn't changed

### Removed

- **BREAKING**: A2A (Agent-to-Agent) protocol support has been moved to a separate self-contained package in `examples/a2a-server/`. The A2A server is no longer part of the main haiku.rag package. Users who need A2A functionality can install and run it from the examples directory with `cd examples/a2a-server && uv sync`.
- **BREAKING**: Removed deprecated `.env`-based configuration system. The `haiku-rag init-config --from-env` command and `load_config_from_env()` function have been removed. All configuration must now be done via YAML files. Environment variables for API keys (e.g., `OPENAI_API_KEY`, `ANTHROPIC_API_KEY`) and service URLs (e.g., `OLLAMA_BASE_URL`) are still supported and can be set via `.env` files.

## [0.14.1] - 2025-11-06

### Added

- Migrated research and deep QA agents to use Pydantic Graph beta API for better graph execution
- Automatic semaphore-based concurrency control for parallel sub-question processing
- `max_concurrency` parameter for controlling parallel execution in research and deep QA (default: 1)

### Changed

- **BREAKING**: Research and Deep QA graphs now use `pydantic_graph.beta` instead of the class-based graph implementation
- Refactored graph common patterns into `graph_common` module
- Sub-questions now process using `.map()` for true parallel execution
- Improved graph structure with cleaner node definitions and flow control
- Pinned critical dependencies: `docling-core`, `lancedb`, `docling`

## [0.14.0] - 2024-11-05

### Added

- New `haiku.rag-slim` package with minimal dependencies for users who want to install only what they need
- Evaluations package (`haiku.rag-evals`) for internal benchmarking and testing
- Improved search filtering performance by using pandas DataFrames for joins instead of SQL WHERE IN clauses

### Changed

- **BREAKING**: Restructured project into UV workspace with three packages:
  - `haiku.rag-slim` - Core package with minimal dependencies
  - `haiku.rag` - Full package with all extras (recommended for most users)
  - `haiku.rag-evals` - Internal benchmarking and evaluation tools
- Migrated from `pydantic-ai` to `pydantic-ai-slim` with extras system
- Docling is now an optional dependency (install with `haiku.rag-slim[docling]`)
- Package metadata checks now use `haiku.rag-slim` (always present) instead of `haiku.rag`
- Docker image optimized: removed evaluations package, reducing installed packages from 307 to 259
- Improved vector search performance through optimized score normalization

### Fixed

- ImportError now properly raised when optional docling dependency is missing

## [0.13.3] - 2024-11-04

### Added

- Support for Zero Entropy reranker
- Filter parameter to `search()` for filtering documents before search
- Filter parameter to CLI `search` command
- Filter parameter to CLI `list` command for filtering document listings
- Config option to pass custom configuration files to evaluation commands
- Document filtering now respects configured include/exclude patterns when using `add-src` with directories
- Max retries to insight_agent when producing structured output

### Fixed

- CLI now loads `.env` files at startup
- Info command no longer attempts to use deprecated `.env` settings
- Documentation typos

## [0.13.2] - 2024-11-04

### Added

- Gitignore-style pattern filtering for file monitoring using pathspec
- Include/exclude pattern documentation for FileMonitor

### Changed

- Moved monitor configuration to its own section in config
- Improved configuration documentation
- Updated dependencies

## [0.13.1] - 2024-11-03

### Added

- Initial version tracking

[Unreleased]: https://github.com/ggozad/haiku.rag/compare/0.14.0...HEAD
[0.14.0]: https://github.com/ggozad/haiku.rag/compare/0.13.3...0.14.0
[0.13.3]: https://github.com/ggozad/haiku.rag/compare/0.13.2...0.13.3
[0.13.2]: https://github.com/ggozad/haiku.rag/compare/0.13.1...0.13.2
[0.13.1]: https://github.com/ggozad/haiku.rag/releases/tag/0.13.1<|MERGE_RESOLUTION|>--- conflicted
+++ resolved
@@ -1,7 +1,6 @@
 # Changelog
 ## [Unreleased]
 
-<<<<<<< HEAD
 ### Added
 
 - **Read-Only Mode**: Global `--read-only` CLI flag for safe database access without modifications
@@ -9,7 +8,7 @@
   - Skips database upgrades and settings saves on open
   - Excludes write tools (`add_document_*`, `delete_document`) from MCP server
   - Disables file monitor with warning when `--read-only` is used with `serve --monitor`
-=======
+
 ### Fixed
 
 - **File Monitor Path Validation**: Monitor now validates directories exist before watching ([#204](https://github.com/ggozad/haiku.rag/issues/204))
@@ -18,7 +17,6 @@
 - **Docker Documentation**: Improved Docker setup instructions
   - Added volume mount examples for config file and documents directory
   - Clarified that `monitor.directories` must use container paths, not host paths
->>>>>>> 30f6bac3
 
 ## [0.21.0] - 2025-12-18
 
